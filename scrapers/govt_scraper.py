--- conflicted
+++ resolved
@@ -9,77 +9,25 @@
     def __init__(self, max_depth=2, max_urls=100):
         super().__init__()
         self.base_url = "https://indore.nic.in"
-<<<<<<< HEAD
-=======
         self.visited = set()
         self.max_depth = max_depth
         self.max_urls = max_urls
->>>>>>> 28a55f1a
 
     def scrape(self) -> List[Dict]:
         logger.info("🏛️ Starting Government Portal Scraping")
         sources = []
-<<<<<<< HEAD
-
-        # Main pages to scrape
-        pages = [
-            "/en/",
-            "/en/about-district/whos-who/",
-            "/en/past-notices/information/",
-        ]
-
-        for page in pages:
-            url = f"{self.base_url}{page}"
-            html = self.fetch_page(url)
-
-=======
         queue = [(f"{self.base_url}/en/", 0)]  # start URL and depth
-
         while queue and len(self.visited) < self.max_urls:
             url, depth = queue.pop(0)
             if url in self.visited or depth > self.max_depth:
                 continue
 
             html = self.fetch_page(url)
->>>>>>> 28a55f1a
             if not html:
                 continue
 
             soup = self.parse_html(html)
-<<<<<<< HEAD
 
-            # Extract main content
-            content_div = soup.find("div", class_="content") or soup.find("main")
-            if content_div:
-                title = soup.find("h1")
-                title_text = (
-                    title.get_text(strip=True) if title else "Government Notice"
-                )
-
-                content_text = content_div.get_text(separator="\n", strip=True)
-
-                if len(content_text) > 100:  # Only save if substantial content
-                    source = self.create_source_dict(
-                        url=url,
-                        title=title_text,
-                        content=html,
-                        source_type="government",
-                        domain="indore.nic.in",
-                    )
-                    source["raw_content"] = content_text
-                    sources.append(source)
-                    logger.info(f"✅ Scraped: {title_text[:50]}...")
-
-            # Extract PDF links for notices
-            pdf_links = soup.find_all("a", href=re.compile(r"\.pdf$", re.I))
-            for link in pdf_links[:5]:  # Limit to first 5 PDFs
-                pdf_url = link.get("href")
-                if not pdf_url.startswith("http"):
-                    pdf_url = f"{self.base_url}{pdf_url}"
-
-                pdf_title = link.get_text(strip=True) or "Government PDF Notice"
-
-=======
             content_div = soup.find("div", class_="content") or soup.find("main")
             title_tag = soup.find("h1")
             title_text = (
@@ -90,7 +38,6 @@
             )
 
             if len(content_text) > 100:
->>>>>>> 28a55f1a
                 source = self.create_source_dict(
                     url=url,
                     title=title_text,
@@ -107,9 +54,6 @@
                     source["metadata"]["published_date"] = date_tag.get_text(strip=True)
 
                 sources.append(source)
-<<<<<<< HEAD
-                logger.info(f"📄 Found PDF: {pdf_title[:50]}...")
-=======
                 logger.info(f"✅ Scraped: {title_text[:50]}...")
 
             # Extract PDFs and other files
@@ -134,7 +78,6 @@
             for link in links:
                 if link not in self.visited:
                     queue.append((link, depth + 1))
->>>>>>> 28a55f1a
 
         logger.info(f"✅ Government scraping complete. Found {len(sources)} items")
         return sources
